name: build
on:
  push:
    branches:
      - main
  pull_request:
       
jobs:
  docker-build:
    name: Docker vulnerabilities
    runs-on: ubuntu-latest
    steps:
    #   - uses: step-security/harden-runner@v2
    #     with:
    #       disable-sudo: false
    #       egress-policy: audit
      - uses: actions/checkout@v4
      
      - name: Set up QEMU
        uses: docker/setup-qemu-action@v3

      - name: Set up Docker Buildx
        uses: docker/setup-buildx-action@v3
        id: buildx

      - name: Cache Docker layers
        uses: actions/cache@v3
        with:
          path: /tmp/.buildx-cache
          key: ${{ runner.os }}-buildx-v1.0-service-node-${{ github.sha }}
          restore-keys: |
            ${{ runner.os }}-buildx-v1.0-service-node-

      - name: Build and load
        run: |
          docker buildx bake \
            --set "*.cache-from=type=local,src=/tmp/.buildx-cache" \
            --set "*.cache-to=type=local,dest=/tmp/.buildx-cache-new" \
            --set "*.platform=linux/amd64" \
            --builder ${{ steps.buildx.outputs.name }} \
            -f docker-compose.yml \
            -t service-node-${{ github.sha }} \
            --load

      - name: Run Trivy Image Docker vulnerability scanner
        uses: aquasecurity/trivy-action@0.20.0
        with:
          image-ref: 'service-node-${{ github.sha }}'
          format: 'table'
          output: 'trivy-image-scan-results.output'
          severity: 'CRITICAL,HIGH'
    
      - name: Store Trivy scan results in env
        run: |
            echo 'TRIVY_IMAGE_RESULTS<<EOF' >> $GITHUB_ENV
            cat trivy-image-scan-results.output >> $GITHUB_ENV
            echo 'EOF' >> $GITHUB_ENV

    #   - name: Upload Trivy scan results to GitHub Security tab
    #     uses: github/codeql-action/upload-sarif@v3
    #     with:
    #       sarif_file: 'trivy-image-scan-results.sarif'

      - name: Move cache
        run: |
          rm -rf /tmp/.buildx-cache
          mv /tmp/.buildx-cache-new /tmp/.buildx-cache
<<<<<<< HEAD
=======

  build:
    needs: [shared]
    uses: ./.github/workflows/build.yml
>>>>>>> 2f6bc06c
<|MERGE_RESOLUTION|>--- conflicted
+++ resolved
@@ -64,11 +64,4 @@
       - name: Move cache
         run: |
           rm -rf /tmp/.buildx-cache
-          mv /tmp/.buildx-cache-new /tmp/.buildx-cache
-<<<<<<< HEAD
-=======
-
-  build:
-    needs: [shared]
-    uses: ./.github/workflows/build.yml
->>>>>>> 2f6bc06c
+          mv /tmp/.buildx-cache-new /tmp/.buildx-cache