[tool.poetry]
name = "pantos-service-node"
version = "3.0.0"
description = "Pantos Service Node (reference implementation)"
authors = ["Pantos GmbH <contact@pantos.io>"]
license = "GPL-3.0-only"
readme = "README.md"
packages = [
    { include = "pantos"}
]

[tool.setuptools.packages.find]
where = ["."]
include = ["pantos"]
namespaces = true

[tool.poetry.group.test.dependencies]
pytest = "8.3.4"
pytest-cov = "6.0.0"
pytest-mock = "3.14.0"
eth-tester = "0.9.0b1"
web3 = {extras = ["tester"], version = "^6.5.0"}

[tool.poetry.group.lint.dependencies]
bandit = "1.8.2"
flake8 = "7.1.1"
isort = "5.13.2"
mypy = "1.0.1"
types-pyyaml = "6.0.12.20241230"
types-requests = "^2.32.0.20240622"
types-sqlalchemy = "^1.4.53.38"
yapf = "0.43.0"

[tool.poetry.group.dev.dependencies]
pre-commit = "4.1.0"


[tool.poetry.group.docs.dependencies]
apispec = "^6.7.1"
apispec-webframeworks = "^1.2.0"
flasgger = "^0.9.7.1"

[tool.poetry.dependencies]
python = "^3.13"
<<<<<<< HEAD
pantos-common = "5.1.0"
=======
pantos-common = "6.0.1"
>>>>>>> 83b8989f
alembic = "1.14.1"
celery = "5.3.1"
Cerberus = "1.3.4"
Flask = "3.1.0"
Flask-Cors = "5.0.0"
Flask-RESTful = "0.3.10"
marshmallow = "3.26.1"
psycopg = {extras = ["binary", "pool"], version = "3.2.4"}
PyYAML = "6.0.1"
SQLAlchemy = "2.0.37"
web3 = "6.5.0"
JSON-log-formatter = "0.5.2"
pyaml-env = "1.2.1"
python-dotenv = "1.0.1"
hexbytes = "1.2.1"
semantic-version = "2.10.0"
gunicorn = ">=22,<24"
requests = "^2.32.3"
flower = "^2.0.1"

[build-system]
requires = ["poetry-core"]
build-backend = "poetry.core.masonry.api"<|MERGE_RESOLUTION|>--- conflicted
+++ resolved
@@ -42,11 +42,7 @@
 
 [tool.poetry.dependencies]
 python = "^3.13"
-<<<<<<< HEAD
-pantos-common = "5.1.0"
-=======
 pantos-common = "6.0.1"
->>>>>>> 83b8989f
 alembic = "1.14.1"
 celery = "5.3.1"
 Cerberus = "1.3.4"
